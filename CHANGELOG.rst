--- conflicted
+++ resolved
@@ -5,11 +5,8 @@
 in roughly chronological order, most recent first.  Add your entries at or near
 the top.  Include a label indicating the component affected.
 
-<<<<<<< HEAD
 Studio: Remove XML from the video component editor. All settings are
 moved to be edited as metadata.
-=======
->>>>>>> c05a06a8
 
 Studio, LMS: Make ModelTypes more strict about their expected content (for
 instance, Boolean, Integer, String), but also allow them to hold either the
