from collections import defaultdict
import logging
import time
import urllib
from datetime import datetime

from django.contrib.auth.models import User
from django.core.urlresolvers import reverse
from django.db import connection
from django.http import HttpResponse
from django.utils import simplejson
from django_comment_client.models import Role
from django_comment_client.permissions import check_permissions_by_view
from xmodule.modulestore.exceptions import NoPathToItem

from mitxmako import middleware
import pystache_custom as pystache

from xmodule.modulestore import Location
from xmodule.modulestore.django import modulestore
from xmodule.modulestore.search import path_to_location

log = logging.getLogger(__name__)

# TODO these should be cached via django's caching rather than in-memory globals
_FULLMODULES = None
_DISCUSSIONINFO = defaultdict(dict)


def extract(dic, keys):
    return {k: dic.get(k) for k in keys}


def strip_none(dic):
    return dict([(k, v) for k, v in dic.iteritems() if v is not None])


def strip_blank(dic):
    def _is_blank(v):
        return isinstance(v, str) and len(v.strip()) == 0
    return dict([(k, v) for k, v in dic.iteritems() if not _is_blank(v)])

# TODO should we be checking if d1 and d2 have the same keys with different values?


def merge_dict(dic1, dic2):
    return dict(dic1.items() + dic2.items())


def get_role_ids(course_id):
    roles = Role.objects.filter(course_id=course_id)
    staff = list(User.objects.filter(is_staff=True).values_list('id', flat=True))
    roles_with_ids = {'Staff': staff}
    for role in roles:
        roles_with_ids[role.name] = list(role.users.values_list('id', flat=True))
    return roles_with_ids


def has_forum_access(uname, course_id, rolename):
    try:
        role = Role.objects.get(name=rolename, course_id=course_id)
    except Role.DoesNotExist:
        return False
    return role.users.filter(username=uname).exists()


def get_full_modules():
    global _FULLMODULES
    if not _FULLMODULES:
        _FULLMODULES = modulestore().modules
    return _FULLMODULES


def get_discussion_id_map(course):
    """
        return a dict of the form {category: modules}
    """
    global _DISCUSSIONINFO
    initialize_discussion_info(course)
    return _DISCUSSIONINFO[course.id]['id_map']


def get_discussion_title(course, discussion_id):
    global _DISCUSSIONINFO
    initialize_discussion_info(course)
    title = _DISCUSSIONINFO[course.id]['id_map'].get(discussion_id, {}).get('title', '(no title)')
    return title


def get_discussion_category_map(course):

    global _DISCUSSIONINFO
    initialize_discussion_info(course)
    return filter_unstarted_categories(_DISCUSSIONINFO[course.id]['category_map'])


def filter_unstarted_categories(category_map):

    now = time.gmtime()

    result_map = {}

    unfiltered_queue = [category_map]
    filtered_queue   = [result_map]

    while len(unfiltered_queue) > 0:

        unfiltered_map = unfiltered_queue.pop()
        filtered_map   = filtered_queue.pop()

        filtered_map["children"] = []
        filtered_map["entries"] = {}
        filtered_map["subcategories"] = {}

        for child in unfiltered_map["children"]:
            if child in unfiltered_map["entries"]:
                if unfiltered_map["entries"][child]["start_date"] <= now:
                    filtered_map["children"].append(child)
                    filtered_map["entries"][child] = {}
                    for key in unfiltered_map["entries"][child]:
                        if key != "start_date":
                            filtered_map["entries"][child][key] = unfiltered_map["entries"][child][key]
                else:
                    print "filtering %s" % child, unfiltered_map["entries"][child]["start_date"]
            else:
                if unfiltered_map["subcategories"][child]["start_date"] < now:
                    filtered_map["children"].append(child)
                    filtered_map["subcategories"][child] = {}
                    unfiltered_queue.append(unfiltered_map["subcategories"][child])
                    filtered_queue.append(filtered_map["subcategories"][child])

    return result_map


def sort_map_entries(category_map):
    things = []
    for title, entry in category_map["entries"].items():
        things.append((title, entry))
    for title, category in category_map["subcategories"].items():
        things.append((title, category))
        sort_map_entries(category_map["subcategories"][title])
    category_map["children"] = [x[0] for x in sorted(things, key=lambda x: x[1]["sort_key"])]


def initialize_discussion_info(course):

    global _DISCUSSIONINFO

    # only cache in-memory discussion information for 10 minutes
    # this is because we need a short-term hack fix for
    # mongo-backed courseware whereby new discussion modules can be added
    # without LMS service restart

    if _DISCUSSIONINFO[course.id]:
        timestamp = _DISCUSSIONINFO[course.id].get('timestamp', datetime.now())
        age = datetime.now() - timestamp
        # expire every 5 minutes
        if age.seconds < 300:
            return

    course_id = course.id

    discussion_id_map = {}
    unexpanded_category_map = defaultdict(list)

    # get all discussion models within this course_id
    all_modules = modulestore().get_items(['i4x', course.location.org, course.location.course, 'discussion', None], course_id=course_id)

    for module in all_modules:
        skip_module = False
        for key in ('id', 'discussion_category', 'for'):
            if key not in module.metadata:
                log.warning("Required key '%s' not in discussion %s, leaving out of category map" % (key, module.location))
                skip_module = True

        # cdodge: pre-compute the path_to_location. Note this can throw an exception for any
        # dangling discussion modules
        try:
            _DISCUSSIONINFO[course.id]['path_to_location'] = path_to_location(modulestore(), course.id, module.location)
        except NoPathToItem:
            log.warning("Could not compute path_to_location for {0}. Perhaps this is an orphaned discussion module?!? Skipping...".format(module.location))
            skip_module = True

        if skip_module:
            continue

        id = module.metadata['id']
        category = module.metadata['discussion_category']
        title = module.metadata['for']
        sort_key = module.metadata.get('sort_key', title)
        category = " / ".join([x.strip() for x in category.split("/")])
        last_category = category.split("/")[-1]
        discussion_id_map[id] = {"location": module.location, "title": last_category + " / " + title}
        unexpanded_category_map[category].append({"title": title, "id": id,
            "sort_key": sort_key, "start_date": module.start})

    category_map = {"entries": defaultdict(dict), "subcategories": defaultdict(dict)}
    for category_path, entries in unexpanded_category_map.items():
        node = category_map["subcategories"]
        path = [x.strip() for x in category_path.split("/")]

        # Find the earliest start date for the entries in this category
        category_start_date = None
        for entry in entries:
            if category_start_date is None or entry["start_date"] < category_start_date:
                category_start_date = entry["start_date"]

        for level in path[:-1]:
            if level not in node:
                node[level] = {"subcategories": defaultdict(dict),
                               "entries": defaultdict(dict),
                               "sort_key": level,
                               "start_date": category_start_date}
            else:
                if node[level]["start_date"] > category_start_date:
                    node[level]["start_date"] = category_start_date
            node = node[level]["subcategories"]

        level = path[-1]
        if level not in node:
            node[level] = {"subcategories": defaultdict(dict),
                            "entries": defaultdict(dict),
                            "sort_key": level,
                            "start_date": category_start_date}
        else:
            if node[level]["start_date"] > category_start_date:
                node[level]["start_date"] = category_start_date

        for entry in entries:
            node[level]["entries"][entry["title"]] = {"id": entry["id"],
                                                      "sort_key": entry["sort_key"],
                                                      "start_date": entry["start_date"]}

    # TODO.  BUG! : course location is not unique across multiple course runs!
    # (I think Kevin already noticed this)  Need to send course_id with requests, store it
    # in the backend.
    default_topics = {'General': {'id': course.location.html_id()}}
    discussion_topics = course.metadata.get('discussion_topics', default_topics)
    for topic, entry in discussion_topics.items():
        category_map['entries'][topic] = {"id": entry["id"],
                                          "sort_key": entry.get("sort_key", topic),
                                          "start_date": time.gmtime()}
    sort_map_entries(category_map)

    _DISCUSSIONINFO[course.id]['id_map'] = discussion_id_map
    _DISCUSSIONINFO[course.id]['category_map'] = category_map
    _DISCUSSIONINFO[course.id]['timestamp'] = datetime.now()


class JsonResponse(HttpResponse):
    def __init__(self, data=None):
        content = simplejson.dumps(data)
        super(JsonResponse, self).__init__(content,
                                           mimetype='application/json; charset=utf-8')


class JsonError(HttpResponse):
    def __init__(self, error_messages=[], status=400):
        if isinstance(error_messages, str):
            error_messages = [error_messages]
        content = simplejson.dumps({'errors': error_messages},
                                   indent=2,
                                   ensure_ascii=False)
        super(JsonError, self).__init__(content,
                                        mimetype='application/json; charset=utf-8', status=status)


class HtmlResponse(HttpResponse):
    def __init__(self, html=''):
        super(HtmlResponse, self).__init__(html, content_type='text/plain')


class ViewNameMiddleware(object):
    def process_view(self, request, view_func, view_args, view_kwargs):
        request.view_name = view_func.__name__


class QueryCountDebugMiddleware(object):
    """
    This middleware will log the number of queries run
    and the total time taken for each request (with a
    status code of 200). It does not currently support
    multi-db setups.
    """
    def process_response(self, request, response):
        if response.status_code == 200:
            total_time = 0

            for query in connection.queries:
                query_time = query.get('time')
                if query_time is None:
                    # django-debug-toolbar monkeypatches the connection
                    # cursor wrapper and adds extra information in each
                    # item in connection.queries. The query time is stored
                    # under the key "duration" rather than "time" and is
                    # in milliseconds, not seconds.
                    query_time = query.get('duration', 0) / 1000
                total_time += float(query_time)

            log.info('%s queries run, total %s seconds' % (len(connection.queries), total_time))
        return response


def get_ability(course_id, content, user):
    return {
            'editable': check_permissions_by_view(user, course_id, content, "update_thread" if content['type'] == 'thread' else "update_comment"),
            'can_reply': check_permissions_by_view(user, course_id, content, "create_comment" if content['type'] == 'thread' else "create_sub_comment"),
            'can_endorse': check_permissions_by_view(user, course_id, content, "endorse_comment") if content['type'] == 'comment' else False,
            'can_delete': check_permissions_by_view(user, course_id, content, "delete_thread" if content['type'] == 'thread' else "delete_comment"),
            'can_openclose': check_permissions_by_view(user, course_id, content, "openclose_thread") if content['type'] == 'thread' else False,
            'can_vote': check_permissions_by_view(user, course_id, content, "vote_for_thread" if content['type'] == 'thread' else "vote_for_comment"),
    }

#TODO: RENAME


def get_annotated_content_info(course_id, content, user, user_info):
    """
    Get metadata for an individual content (thread or comment)
    """
    voted = ''
    if content['id'] in user_info['upvoted_ids']:
        voted = 'up'
    elif content['id'] in user_info['downvoted_ids']:
        voted = 'down'
    return {
        'voted': voted,
        'subscribed': content['id'] in user_info['subscribed_thread_ids'],
        'ability': get_ability(course_id, content, user),
    }

#TODO: RENAME


def get_annotated_content_infos(course_id, thread, user, user_info):
    """
    Get metadata for a thread and its children
    """
    infos = {}
    def annotate(content):
        infos[str(content['id'])] = get_annotated_content_info(course_id, content, user, user_info)
        for child in content.get('children', []):
            annotate(child)
    annotate(thread)
    return infos


def get_metadata_for_threads(course_id, threads, user, user_info):
    def infogetter(thread):
        return get_annotated_content_infos(course_id, thread, user, user_info)

    metadata = reduce(merge_dict, map(infogetter, threads), {})
    return metadata

# put this method in utils.py to avoid circular import dependency between helpers and mustache_helpers


def url_for_tags(course_id, tags):
    return reverse('django_comment_client.forum.views.forum_form_discussion', args=[course_id]) + '?' + urllib.urlencode({'tags': tags})


def render_mustache(template_name, dictionary, *args, **kwargs):
    template = middleware.lookup['main'].get_template(template_name).source
    return pystache.render(template, dictionary)


def permalink(content):
    if content['type'] == 'thread':
        return reverse('django_comment_client.forum.views.single_thread',
                       args=[content['course_id'], content['commentable_id'], content['id']])
    else:
        return reverse('django_comment_client.forum.views.single_thread',
                       args=[content['course_id'], content['commentable_id'], content['thread_id']]) + '#' + content['id']


def extend_content(content):
    roles = {}
    if content.get('user_id'):
        try:
            user = User.objects.get(pk=content['user_id'])
            roles = dict(('name', role.name.lower()) for role in user.roles.filter(course_id=content['course_id']))
        except user.DoesNotExist:
            log.error('User ID {0} in comment content {1} but not in our DB.'.format(content.get('user_id'), content.get('id')))

    content_info = {
        'displayed_title': content.get('highlighted_title') or content.get('title', ''),
        'displayed_body': content.get('highlighted_body') or content.get('body', ''),
        'raw_tags': ','.join(content.get('tags', [])),
        'permalink': permalink(content),
        'roles': roles,
        'updated': content['created_at'] != content['updated_at'],
    }
    return merge_dict(content, content_info)


def get_courseware_context(content, course):
    id_map = get_discussion_id_map(course)
    id = content['commentable_id']
    content_info = None
    if id in id_map:
        location = id_map[id]["location"].url()
        title = id_map[id]["title"]
<<<<<<< HEAD

        # cdodge: did we pre-compute, if so, then let's use that rather than recomputing
        if 'path_to_location' in _DISCUSSIONINFO[course.id]:
            (course_id, chapter, section, position) = _DISCUSSIONINFO[course.id]['path_to_location']
        else:
            (course_id, chapter, section, position) = path_to_location(modulestore(), course.id, location)

        url = reverse('courseware_position', kwargs={"course_id":course_id,
                                                     "chapter":chapter,
                                                     "section":section,
                                                     "position":position})
=======
        (course_id, chapter, section, position) = path_to_location(modulestore(), course.id, location)
        url = reverse('courseware_position', kwargs={"course_id": course_id,
                                                     "chapter": chapter,
                                                     "section": section,
                                                     "position": position})
>>>>>>> 62dcd09b
        content_info = {"courseware_url": url, "courseware_title": title}
    return content_info


def safe_content(content):
    fields = [
        'id', 'title', 'body', 'course_id', 'anonymous', 'anonymous_to_peers',
        'endorsed', 'parent_id', 'thread_id', 'votes', 'closed', 'created_at',
        'updated_at', 'depth', 'type', 'commentable_id', 'comments_count',
        'at_position_list', 'children', 'highlighted_title', 'highlighted_body',
        'courseware_title', 'courseware_url', 'tags', 'unread_comments_count',
        'read',
    ]

    if (content.get('anonymous') is False) and (content.get('anonymous_to_peers') is False):
        fields += ['username', 'user_id']

    if 'children' in content:
        safe_children = [safe_content(child) for child in content['children']]
        content['children'] = safe_children

    return strip_none(extract(content, fields))<|MERGE_RESOLUTION|>--- conflicted
+++ resolved
@@ -400,7 +400,6 @@
     if id in id_map:
         location = id_map[id]["location"].url()
         title = id_map[id]["title"]
-<<<<<<< HEAD
 
         # cdodge: did we pre-compute, if so, then let's use that rather than recomputing
         if 'path_to_location' in _DISCUSSIONINFO[course.id]:
@@ -412,13 +411,7 @@
                                                      "chapter":chapter,
                                                      "section":section,
                                                      "position":position})
-=======
-        (course_id, chapter, section, position) = path_to_location(modulestore(), course.id, location)
-        url = reverse('courseware_position', kwargs={"course_id": course_id,
-                                                     "chapter": chapter,
-                                                     "section": section,
-                                                     "position": position})
->>>>>>> 62dcd09b
+
         content_info = {"courseware_url": url, "courseware_title": title}
     return content_info
 
