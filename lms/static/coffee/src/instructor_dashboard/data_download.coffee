###
Data Download Section

imports from other modules.
wrap in (-> ... apply) to defer evaluation
such that the value can be defined later than this assignment (file load order).
###

# Load utilities
std_ajax_err = -> window.InstructorDashboard.util.std_ajax_err.apply this, arguments
PendingInstructorTasks = -> window.InstructorDashboard.util.PendingInstructorTasks

# Data Download Section
class DataDownload
  constructor: (@$section) ->
    # attach self to html so that instructor_dashboard.coffee can find
    #  this object to call event handlers like 'onClickTitle'
    @$section.data 'wrapper', @
    # gather elements
    @$list_studs_btn = @$section.find("input[name='list-profiles']'")
    @$list_studs_csv_btn = @$section.find("input[name='list-profiles-csv']'")
    @$list_anon_btn = @$section.find("input[name='list-anon-ids']'")
    @$grade_config_btn = @$section.find("input[name='dump-gradeconf']'")
    @$grades_btn = @$section.find ".grades-download-container input[type='button']"

    # response areas
    @$download                        = @$section.find '.data-download-container'
    @$download_display_text           = @$download.find '.data-display-text'
    @$download_request_response_error = @$download.find '.request-response-error'
    @$reports                         = @$section.find '.reports-download-container'
    @$download_display_table          = @$reports.find '.data-display-table'
    @$reports_request_response        = @$reports.find '.request-response'
    @$reports_request_response_error  = @$reports.find '.request-response-error'


    @report_downloads = new ReportDownloads(@$section)
    @instructor_tasks = new (PendingInstructorTasks()) @$section
    @clear_display()

    # attach click handlers
    # The list-anon case is always CSV
    @$list_anon_btn.click (e) =>
      url = @$list_anon_btn.data 'endpoint'
      location.href = url

    # this handler binds to both the download
    # and the csv button
    @$list_studs_csv_btn.click (e) =>
      @clear_display()

      url = @$list_studs_csv_btn.data 'endpoint'
      # handle csv special case
      # redirect the document to the csv file.
      url += '/csv'

      $.ajax
        dataType: 'json'
        url: url
        error: (std_ajax_err) =>
          @$reports_request_response_error.text gettext("Error generating student profile information. Please try again.")
          $(".msg-error").css({"display":"block"})
        success: (data) =>
          @$reports_request_response.text data['status']
          $(".msg-confirm").css({"display":"block"})

    @$list_studs_btn.click (e) =>
      url = @$list_studs_btn.data 'endpoint'

      # Dynamically generate slickgrid table for displaying student profile information
      @clear_display()
      @$download_display_table.text gettext('Loading...')

      # fetch user list
      $.ajax
        dataType: 'json'
        url: url
        error: (std_ajax_err) =>
          @clear_display()
          @$download_request_response_error.text gettext("Error getting student list.")
        success: (data) =>
          @clear_display()

          # display on a SlickGrid
          options =
            enableCellNavigation: true
            enableColumnReorder: false
            forceFitColumns: true
            rowHeight: 35

          columns = ({id: feature, field: feature, name: data.feature_names[feature]} for feature in data.queried_features)
          grid_data = data.students

          $table_placeholder = $ '<div/>', class: 'slickgrid'
          @$download_display_table.append $table_placeholder
          grid = new Slick.Grid($table_placeholder, grid_data, columns, options)
          # grid.autosizeColumns()

    @$grade_config_btn.click (e) =>
      url = @$grade_config_btn.data 'endpoint'
      # display html from grading config endpoint
      $.ajax
        dataType: 'json'
        url: url
        error: (std_ajax_err) =>
          @clear_display()
          @$download_request_response_error.text gettext("Error retrieving grading configuration.")
        success: (data) =>
          @clear_display()
          @$download_display_text.html data['grading_config_summary']

    @$grades_btn.click (e) =>
      @clear_display()
      url = $(e.target).data 'endpoint'
      $.ajax
        dataType: 'json'
        url: url
<<<<<<< HEAD
        error: std_ajax_err =>
          if e.target.name == 'calculate-grades-csv'
            @$grades_request_response_error.text gettext("Error generating grades. Please try again.")
          else if e.target.name == 'get-student-submissions'
            @$grades_request_response_error.text gettext("Error getting student submissions. Please try again.")
          else if e.target.name == 'ora2-response-btn'
            @$grades_request_response_error.text gettext("Error getting ORA2 responses. Please try again.")
=======
        error: (std_ajax_err) =>
          @$reports_request_response_error.text gettext("Error generating grades. Please try again.")
>>>>>>> f30ad29b
          $(".msg-error").css({"display":"block"})
        success: (data) =>
          @$reports_request_response.text data['status']
          $(".msg-confirm").css({"display":"block"})

  # handler for when the section title is clicked.
  onClickTitle: ->
    # Clear display of anything that was here before
    @clear_display()
    @instructor_tasks.task_poller.start()
    @report_downloads.downloads_poller.start()

  # handler for when the section is closed
  onExit: ->
    @instructor_tasks.task_poller.stop()
    @report_downloads.downloads_poller.stop()

  clear_display: ->
    # Clear any generated tables, warning messages, etc.
    @$download_display_text.empty()
    @$download_display_table.empty()
    @$download_request_response_error.empty()
    @$reports_request_response.empty()
    @$reports_request_response_error.empty()
    # Clear any CSS styling from the request-response areas
    $(".msg-confirm").css({"display":"none"})
    $(".msg-error").css({"display":"none"})


class ReportDownloads
  ### Report Downloads -- links expire quickly, so we refresh every 5 mins ####
  constructor: (@$section) ->

    @$report_downloads_table = @$section.find ".report-downloads-table"

    POLL_INTERVAL = 20000 # 20 seconds, just like the "pending instructor tasks" table
    @downloads_poller = new window.InstructorDashboard.util.IntervalManager(
      POLL_INTERVAL, => @reload_report_downloads()
    )

  reload_report_downloads: ->
    endpoint = @$report_downloads_table.data 'endpoint'
    $.ajax
      dataType: 'json'
      url: endpoint
      success: (data) =>
        if data.downloads.length
          @create_report_downloads_table data.downloads
        else
          console.log "No reports ready for download"
      error: (std_ajax_err) => console.error "Error finding report downloads"

  create_report_downloads_table: (report_downloads_data) ->
    @$report_downloads_table.empty()

    options =
      enableCellNavigation: true
      enableColumnReorder: false
      rowHeight: 30
      forceFitColumns: true

    columns = [
      id: 'link'
      field: 'link'
      name: gettext('File Name')
      toolTip: gettext("Links are generated on demand and expire within 5 minutes due to the sensitive nature of student information.")
      sortable: false
      minWidth: 150
      cssClass: "file-download-link"
      formatter: (row, cell, value, columnDef, dataContext) ->
        '<a href="' + dataContext['url'] + '">' + dataContext['name'] + '</a>'
    ]

    $table_placeholder = $ '<div/>', class: 'slickgrid'
    @$report_downloads_table.append $table_placeholder
    grid = new Slick.Grid($table_placeholder, report_downloads_data, columns, options)
    grid.autosizeColumns()


# export for use
# create parent namespaces if they do not already exist.
_.defaults window, InstructorDashboard: {}
_.defaults window.InstructorDashboard, sections: {}
_.defaults window.InstructorDashboard.sections,
  DataDownload: DataDownload<|MERGE_RESOLUTION|>--- conflicted
+++ resolved
@@ -114,18 +114,13 @@
       $.ajax
         dataType: 'json'
         url: url
-<<<<<<< HEAD
-        error: std_ajax_err =>
+        error: (std_ajax_err) =>
           if e.target.name == 'calculate-grades-csv'
-            @$grades_request_response_error.text gettext("Error generating grades. Please try again.")
+            @$reports_request_response_error.text gettext("Error generating grades. Please try again.")
           else if e.target.name == 'get-student-submissions'
-            @$grades_request_response_error.text gettext("Error getting student submissions. Please try again.")
+            @$reports_request_response_error.text gettext("Error getting student submissions. Please try again.")
           else if e.target.name == 'ora2-response-btn'
-            @$grades_request_response_error.text gettext("Error getting ORA2 responses. Please try again.")
-=======
-        error: (std_ajax_err) =>
-          @$reports_request_response_error.text gettext("Error generating grades. Please try again.")
->>>>>>> f30ad29b
+            @$reports_request_response_error.text gettext("Error getting ORA2 responses. Please try again.")
           $(".msg-error").css({"display":"block"})
         success: (data) =>
           @$reports_request_response.text data['status']
