<%! from django.utils.translation import ugettext as _ %>
<%! from django.core.urlresolvers import reverse %>

<%inherit file="../main.html" />
<%namespace name='static' file='/static_content.html'/>

<%block name="pagetitle">${_("Instructor Dashboard")}</%block>
<%block name="nav_skip">#instructor-dashboard-content</%block>

<%block name="headextra">
<%static:css group='style-course-vendor'/>
<%static:css group='style-course'/>

  <script type="text/javascript" src="${static.url('js/vendor/flot/jquery.flot.js')}"></script>
  <script type="text/javascript" src="${static.url('js/vendor/flot/jquery.flot.axislabels.js')}"></script>
  <script type="text/javascript" src="${static.url('js/vendor/jquery-jvectormap-1.1.1/jquery-jvectormap-1.1.1.min.js')}"></script>
  <script type="text/javascript" src="${static.url('js/vendor/jquery-jvectormap-1.1.1/jquery-jvectormap-world-mill-en.js')}"></script>
  <script type="text/javascript" src="${static.url('js/course_groups/cohorts.js')}"></script>
  <script type="text/javascript" src="${static.url('js/vendor/codemirror-compressed.js')}"></script>
  <script type="text/javascript" src="${static.url('js/vendor/tiny_mce/tiny_mce.js')}"></script>
  <script type="text/javascript" src="${static.url('js/vendor/tiny_mce/jquery.tinymce.js')}"></script>
  <script type="text/javascript">
    (function() {window.baseUrl = "${settings.STATIC_URL}";})(this);
  </script>
  <%static:js group='module-descriptor-js'/>
%if instructor_tasks is not None:
  <script type="text/javascript" src="${static.url('js/pending_tasks.js')}"></script>
%endif
</%block>

<%include file="/courseware/course_navigation.html" args="active_page='instructor'" />

<style type="text/css">
table.stat_table {
	font-family: verdana,arial,sans-serif;
	font-size:11px;
	color:#333333;
	border-width: 1px;
	border-color: #666666;
	border-collapse: collapse;
}
table.stat_table th {
	border-width: 1px;
	padding: 8px;
	border-style: solid;
	border-color: #666666;
	background-color: #dedede;
}
table.stat_table td {
	border-width: 1px;
	padding: 8px;
	border-style: solid;
	border-color: #666666;
	background-color: #ffffff;
}
.divScroll {
	height: 200px;
	overflow: scroll;
}

a.selectedmode { background-color: yellow; }

textarea {
  height: 200px;
}

.jvectormap-label {
    position: absolute;
    display: none;
    border: solid 1px #CDCDCD;
    -webkit-border-radius: 3px;
    -moz-border-radius: 3px;
    border-radius: 3px;
    background: #292929;
    color: white;
    font-family: sans-serif, Verdana;
    font-size: smaller;
    padding: 3px;
}

.jvectormap-zoomin, .jvectormap-zoomout {
    position: absolute;
    left: 10px;
    -webkit-border-radius: 3px;
    -moz-border-radius: 3px;
    border-radius: 3px;
    background: #292929;
    padding: 3px;
    color: white;
    width: 10px;
    height: 10px;
    cursor: pointer;
    line-height: 10px;
    text-align: center;
}

.jvectormap-zoomin {
    top: 10px;
}

.jvectormap-zoomout {
    top: 30px;
}

.metrics-container {
    position: relative;
    width: 100%;
    float: left;
    clear: both;
    margin-top: 25px;
}
.metrics-left {
    position: relative;
    width: 30%;
    height: 640px;
    float: left;
    margin-right: 2.5%;
}
.metrics-right {
    position: relative;
    width: 65%;
    height: 295px;
    float: left;
    margin-left: 2.5%;
    margin-bottom: 25px;
}

.metrics-tooltip {
    width: 250px;
    background-color: lightgray;
    padding: 3px;
}

.stacked-bar-graph-legend {
    fill: white;
}

p.loading {
  padding-top: 100px;
  text-align: center;
}

p.nothing {
  padding-top: 25px;
}

h3.attention {
  padding: 10px;
  border: 1px solid #999;
  border-radius: 5px;
  margin-top: 25px;
}

</style>

<script language="JavaScript" type="text/javascript">
function goto( mode)
{
  document.idashform.idash_mode.value = mode;
  document.idashform.submit() ;
}
</script>

<section class="container">
<div class="instructor-dashboard-wrapper">

  %if settings.FEATURES.get('ENABLE_INSTRUCTOR_BETA_DASHBOARD'):
    <div class="beta-button-wrapper"><a href="${ beta_dashboard_url }">${_("Try New Beta Dashboard")}</a></div>
  %endif
  %if studio_url:
    ## not checking access because if user can see this, they are at least course staff (with studio edit access)
    <div class="studio-edit-link"><a href="${studio_url}" target="_blank">${_('Edit Course In Studio')}</a></div>
  %endif


  <section class="instructor-dashboard-content" id="instructor-dashboard-content">
    <h1>${_("Instructor Dashboard")}</h1>

    <h2 class="navbar">[ <a href="#" onclick="goto('Grades');" class="${modeflag.get('Grades')}">Grades</a> |
          %if settings.FEATURES.get('ENABLE_PSYCHOMETRICS'):
            <a href="#" onclick="goto('Psychometrics');" class="${modeflag.get('Psychometrics')}">${_("Psychometrics")}</a> |
          %endif
          <a href="#" onclick="goto('Admin');" class="${modeflag.get('Admin')}">${_("Admin")}</a> |
          <a href="#" onclick="goto('Forum Admin');" class="${modeflag.get('Forum Admin')}">${_("Forum Admin")}</a> |
          <a href="#" onclick="goto('Enrollment');" class="${modeflag.get('Enrollment')}">${_("Enrollment")}</a> |
          <a href="#" onclick="goto('Data');" class="${modeflag.get('Data')}">${_("DataDump")}</a> |
          <a href="#" onclick="goto('Manage Groups');" class="${modeflag.get('Manage Groups')}">${_("Manage Groups")}</a>
          %if show_email_tab:
             | <a href="#" onclick="goto('Email')" class="${modeflag.get('Email')}">${_("Email")}</a>
          %endif
          %if settings.FEATURES.get('ENABLE_INSTRUCTOR_ANALYTICS'):
             | <a href="#" onclick="goto('Analytics');" class="${modeflag.get('Analytics')}">${_("Analytics")}</a>
          %endif
          %if settings.FEATURES.get('CLASS_DASHBOARD'):
             | <a href="#" onclick="goto('Metrics');" class="${modeflag.get('Metrics')}">${_("Metrics")}</a>
          %endif
	  ]
    </h2>

    <form name="idashform" method="POST">
    <input type="hidden" name="csrfmiddlewaretoken" value="${ csrf_token }">
    <input type="hidden" name="idash_mode" value="">

##-----------------------------------------------------------------------------
%if modeflag.get('Grades'):

    %if offline_grade_log:
      <p>
        <span class="copy-warning">Pre-computed grades ${offline_grade_log} available: Use?
          <input type='checkbox' name='use_offline_grades' value="yes">
        </span>
      </p>
    %endif


    <hr width="40%" style="align:left">
    <h2>${_("Grade Downloads")}</h2>
    % if disable_buttons:

    <div class="msg msg-warning">

      <div class="copy">
        <p>
          ${_("Note: some of these buttons are known to time out for larger "
              "courses. We have temporarily disabled those features for courses "
              "with more than {max_enrollment} students. We are urgently working on "
              "fixing this issue. Thank you for your patience as we continue "
              "working to improve the platform!").format(
              max_enrollment=settings.FEATURES['MAX_ENROLLMENT_INSTR_BUTTONS']
            )}
        </p>
      </div>
    </div>
    % endif

    <p>
    <a href="${reverse('gradebook', kwargs=dict(course_id=course.id))}" class="${'is-disabled' if disable_buttons else ''}">${_("Gradebook")}</a>
    </p>

    <p>
    <a href="${reverse('grade_summary', kwargs=dict(course_id=course.id))}" class="${'is-disabled' if disable_buttons else ''}">${_("Grade summary")}</a>
    </p>

    <p>
    <input type="submit" name="action" value="Dump list of enrolled students" class="${'is-disabled' if disable_buttons else ''}">
    </p>

    <p>
    <input type="submit" name="action" value="Dump Grades for all students in this course" class="${'is-disabled' if disable_buttons else ''}">
    <input type="submit" name="action" value="Download CSV of all student grades for this course" class="${'is-disabled' if disable_buttons else ''}">
    </p>

    <p>
    <input type="submit" name="action" value="Dump all RAW grades for all students in this course" class="${'is-disabled' if disable_buttons else ''}">
    <input type="submit" name="action" value="Download CSV of all RAW grades" class="${'is-disabled' if disable_buttons else ''}">
    </p>

    <p>
    <input type="submit" name="action" value="Download CSV of answer distributions" class="${'is-disabled' if disable_buttons else ''}">
    <input type="submit" name="action" value="Dump description of graded assignments configuration">
    </p>
    <hr width="40%" style="align:left">

  %if settings.FEATURES.get('REMOTE_GRADEBOOK_URL','') and instructor_access:

    <%
        rg = course.remote_gradebook
    %>

    <h3>${_("Export grades to remote gradebook")}</h3>
    <p>${_("The assignments defined for this course should match the ones stored in the gradebook, for this to work properly!")}</p>

    <ul>
    <li>${_("Gradebook name:")} <span class="copy-confirm">${rg.get('name','None defined!')}</span>
    <br/>
    <br/>
    <input type="submit" name="action" value="List assignments available in remote gradebook">
    <input type="submit" name="action" value="List enrolled students matching remote gradebook">
    <br/>
    <br/>
    </li>
    <li><input type="submit" name="action" value="List assignments available for this course">
    <br/>
    <br/>
    </li>
    <li>${_("Assignment name:")} <input type="text" name="assignment_name" size=40 >
    <br/>
    <br/>
    <input type="submit" name="action" value="Display grades for assignment">
    <input type="submit" name="action" value="Export grades for assignment to remote gradebook">
    <input type="submit" name="action" value="Export CSV file of grades for assignment">
    </li>
    </ul>
    <hr width="40%" style="align:left">

  %endif
  %if settings.FEATURES.get('ENABLE_INSTRUCTOR_BACKGROUND_TASKS'):
    <H2>${_("Course-specific grade adjustment")}</h2>

    <p>
      ${_("Specify a particular problem in the course here by its url:")}
      <input type="text" name="problem_for_all_students" size="60">
    </p>
    <p>
      ${_('You may use just the "urlname" if a problem, or "modulename/urlname" if not. '
          '(For example, if the location is <tt>i4x://university/course/problem/problemname</tt>, '
          'then just provide the <tt>problemname</tt>. '
          'If the location is <tt>i4x://university/course/notaproblem/someothername</tt>, then '
          'provide <tt>notaproblem/someothername</tt>.)')}
    </p>
    <p>
      ${_("Then select an action:")}
      <input type="submit" name="action" value="Reset ALL students' attempts">
      <input type="submit" name="action" value="Rescore ALL students' problem submissions">
    </p>
    <p>
    <p>${_("These actions run in the background, and status for active tasks will appear in a table below. To see status for all tasks submitted for this problem, click on this button:")}
    </p>
    <p>
      <input type="submit" name="action" value="Show Background Task History">
    </p>

    <hr width="40%" style="align:left">
  %endif

    <h2>${_("Student-specific grade inspection and adjustment")}</h2>
    <p>
      ${_("Specify the {platform_name} email address or username of a student here:").format(platform_name=settings.PLATFORM_NAME)}
      <input type="text" name="unique_student_identifier">
    </p>
    <p>
      ${_("Click this, and a link to student's progress page will appear below:")}
      <input type="submit" name="action" value="Get link to student's progress page">
    </p>
    <p>
      ${_("Specify a particular problem in the course here by its url:")}
      <input type="text" name="problem_for_student" size="60">
    </p>
    <p>
      ${_('You may use just the "urlname" if a problem, or "modulename/urlname" if not. '
          '(For example, if the location is <tt>i4x://university/course/problem/problemname</tt>, '
          'then just provide the <tt>problemname</tt>. '
          'If the location is <tt>i4x://university/course/notaproblem/someothername</tt>, then '
          'provide <tt>notaproblem/someothername</tt>.)')}
    </p>
    <p>
      ${_("Then select an action:")}
      <input type="submit" name="action" value="Reset student's attempts">
      %if settings.FEATURES.get('ENABLE_INSTRUCTOR_BACKGROUND_TASKS'):
      <input type="submit" name="action" value="Rescore student's problem submission">
      %endif
    </p>

    %if instructor_access:
    <p>
      ${_("You may also delete the entire state of a student for the specified module:")}
      <input type="submit" name="action" value="Delete student state for module">
    </p>
    %endif
    %if settings.FEATURES.get('ENABLE_INSTRUCTOR_BACKGROUND_TASKS'):
    <p>${_("Rescoring runs in the background, and status for active tasks will appear in a table below. "
           "To see status for all tasks submitted for this problem and student, click on this button:")}
    </p>
    <p>
      <input type="submit" name="action" value="Show Background Task History for Student">
    </p>
    %endif

 %endif

##-----------------------------------------------------------------------------
%if modeflag.get('Psychometrics'):

    <p>${_("Select a problem and an action:")}
    </p>

    <p>
    <select name="Problem">
    %for problem, count in sorted(problems.items(), key=lambda x: x[0]):
        <option value="${problem}">${problem} [${count}]</option>
    %endfor
    </select>
    </p>
    <p>
    <input type="submit" name="action" value="Generate Histogram and IRT Plot">
    </p>

    <p></p>

%endif

##-----------------------------------------------------------------------------
%if modeflag.get('Admin'):

  %if instructor_access:
    <hr width="40%" style="align:left">
    <p>
    <input type="submit" name="action" value="List course staff members">
    <p>
    <input type="text" name="staffuser">
    <input type="submit" name="action" value="Remove course staff">
    <input type="submit" name="action" value="Add course staff">
    <hr width="40%" style="align:left">
  %endif

  %if admin_access:
    <hr width="40%" style="align:left">
    <p>
    <input type="submit" name="action" value="List course instructors">
    <p>
    <input type="text" name="instructor"> <input type="submit" name="action" value="Remove instructor">
    <input type="submit" name="action" value="Add instructor">
    <hr width="40%" style="align:left">
  %endif

  %if settings.FEATURES['ENABLE_MANUAL_GIT_RELOAD'] and admin_access:
    <p>
    <input type="submit" name="action" value="Reload course from XML files">
    <input type="submit" name="action" value="GIT pull and Reload course">
  %endif
%endif

##-----------------------------------------------------------------------------
%if modeflag.get('Forum Admin'):
  %if instructor_access:
    <hr width="40%" style="align:left">
    <p>
    <input type="submit" name="action" value="List course forum admins">
    <p>
    <input type="text" name="forumadmin"> <input type="submit" name="action" value="Remove forum admin">
    <input type="submit" name="action" value="Add forum admin">
    <hr width="40%" style="align:left">
  %endif

  %if instructor_access or forum_admin_access:
    <p>
    <input type="submit" name="action" value="List course forum moderators">
    <input type="submit" name="action" value="List course forum community TAs">
    <p>
    <input type="text" name="forummoderator">
    <input type="submit" name="action" value="Remove forum moderator">
    <input type="submit" name="action" value="Add forum moderator">
    <input type="submit" name="action" value="Remove forum community TA">
    <input type="submit" name="action" value="Add forum community TA">
    <hr width="40%" style="align:left">
  %else:
  <p>${_("User requires forum administrator privileges to perform administration tasks.  See instructor.")}</p>
  %endif
  
  <br />
  <h2>${_("Explanation of Roles:")}</h2>
  <p>${_("Forum Moderators: can edit or delete any post, remove misuse flags, close and re-open threads, endorse "
  "responses, and see posts from all cohorts (if the course is cohorted). Moderators' posts are marked as 'staff'.")}</p>
  <p>${_("Forum Admins: have moderator privileges, as well as the ability to edit the list of forum moderators "
  "(e.g. to appoint a new moderator). Admins' posts are marked as 'staff'.")}</p>
  <p>${_("Community TAs: have forum moderator privileges, and their posts are labelled 'Community TA'.")}</p>
%endif

##-----------------------------------------------------------------------------
%if modeflag.get('Enrollment'):

    <hr width="40%" style="align:left">
    <h2>${_("Enrollment Data")}</h2>
    % if disable_buttons:

    <div class="msg msg-warning">
      <div class="copy">
        <p>
          ${_("Note: some of these buttons are known to time out for larger "
              "courses. We have temporarily disabled those features for courses "
              "with more than {max_enrollment} students. We are urgently working on "
              "fixing this issue. Thank you for your patience as we continue "
              "working to improve the platform!").format(
              max_enrollment=settings.FEATURES['MAX_ENROLLMENT_INSTR_BUTTONS']
            )}
        </p>
      </div>
    </div>
    % endif

    <input type="submit" name="action" value="List enrolled students" class="${'is-disabled' if disable_buttons else ''}">
    <input type="submit" name="action" value="List students who may enroll but may not have yet signed up" class="${'is-disabled' if disable_buttons else ''}">
    <hr width="40%" style="align:left">

  %if settings.FEATURES.get('REMOTE_GRADEBOOK_URL','') and instructor_access:

    <%
        rg = course.remote_gradebook
    %>

    <p>${_("Pull enrollment from remote gradebook")}</p>
    <ul>
    <li>${_("Gradebook name:")} <span class="copy-confirm">${rg.get('name','None defined!')}</span>
    <li>${_("Section:")} <input type="text" name="gradebook_section" size=40 value="${rg.get('section','')}"></li>
    </ul>
    <input type="submit" name="action" value="List sections available in remote gradebook">
    <input type="submit" name="action" value="List students in section in remote gradebook">
    <input type="submit" name="action" value="Overload enrollment list using remote gradebook">
    <input type="submit" name="action" value="Merge enrollment list with remote gradebook">
    <hr width="40%" style="align:left">

  %endif
  <h2>${_("Batch Enrollment")}</h2>
  <p>${_("Enroll or un-enroll one or many students: enter emails, separated by new lines or commas;")}</p>
  <textarea rows="6" cols="70" name="multiple_students"></textarea>
  <p>
  <input type="checkbox" name="email_students"> ${_("Notify students by email")}
  <p>
  <input type="checkbox" name="auto_enroll"> ${_("Auto-enroll students when they activate")}
  <input type="submit" name="action" value="Enroll multiple students">
  <p>
  <input type="submit" name="action" value="Unenroll multiple students">

%endif

##-----------------------------------------------------------------------------

%if modeflag.get('Data'):
    <hr width="40%" style="align:left">
    <p>
    <input type="submit" name="action" value="Download CSV of all student profile data">
    </p>
    <p> ${_("Problem urlname:")}
        <input type="text" name="problem_to_dump" size="40">
        <input type="submit" name="action" value="Download CSV of all responses to problem">
    </p>
    <p>
    <input type="submit" name="action" value="Download CSV of all student anonymized IDs">
    </p>
    <hr width="40%" style="align:left">
%endif

##-----------------------------------------------------------------------------

%if modeflag.get('Manage Groups'):
  %if instructor_access:
    <hr width="40%" style="align:left">
    <p>
    <input type="submit" name="action" value="List beta testers">
    <p>
    ## Translators: days_early_for_beta should not be translated
    ${_("Enter usernames or emails for students who should be beta-testers, one per line, or separated by commas.  They will get to "
        "see course materials early, as configured via the <tt>days_early_for_beta</tt> option in the course policy.")}
    </p>
    <p>
    <textarea cols="50" row="30" name="betausers"></textarea>
    <input type="submit" name="action" value="Remove beta testers">
    <input type="submit" name="action" value="Add beta testers">
    </p>
    <hr width="40%" style="align:left">

    %if course.is_cohorted:
    <%include file="/course_groups/cohort_management.html" />
    %endif

  %endif
%endif

##-----------------------------------------------------------------------------

%if modeflag.get('Email'):
    %if email_msg:
        <p></p><p>${email_msg}</p>
    %endif

    <ul class="list-fields">
      <li class="field">
        <label for="id_to">${_("Send to:")}</label>
        <select id="id_to" name="to_option">
          <option value="myself">${_("Myself")}</option>
          %if to_option == "staff":
          <option value="staff" selected="selected">${_("Staff and instructors")}</option>
          %else:
          <option value="staff">${_("Staff and instructors")}</option>
              %endif
              %if to_option == "all":
                <option value="all" selected="selected">${_("All (students, staff and instructors)")}</option>
              %else:
          <option value="all">${_("All (students, staff and instructors)")}</option>
          %endif
        </select>
      </li>

      <li class="field">
        <label for="id_subject">${_("Subject: ")}</label>
        %if subject:
          <input type="text" id="id_subject" name="subject" maxlength="128" size="75" value="${subject}">
        %else:
          <input type="text" id="id_subject" name="subject" maxlength="128" size="75">
        %endif
        <span class="tip">${_("(Max 128 characters)")}</span>
      </li>

      <li class="field">
        <label>Message:</label>
        <div class="email-editor">
          ${editor}
        </div>
        <input type="hidden" name="message" value="">
      </li>
    </ul>

    <div class="submit-email-action">
      <p class="copy">${_("Please try not to email students more than once per week. Important things to consider before sending:")}</p>
      <ul class="list-advice">
        <li class="item">${_("Have you read over the email to make sure it says everything you want to say?")}</li>
        <li class="item">${_("Have you sent the email to yourself first to make sure you're happy with how it's displayed, and that embedded links and images work properly?")}</li>
      </ul>
      <div class="submit-email-warning">
	<p class="copy"><span style="color: red;"><b>${_("CAUTION!")}</b></span>
	  ${_("Once the 'Send Email' button is clicked, your email will be queued for sending.")}
	<b>${_("A queued email CANNOT be cancelled.")}</b></p>
      </div>
      <br />
      <input type="submit" name="action" value="Send email">
    </div>
    <script type="text/javascript">
      $(document).ready(function(){
        var emailEditor = XBlock.initializeBlock($('.xblock-studio_view'));
        document.idashform.onsubmit = function() {
          this.message.value = emailEditor.save()['data'];
          return true;
        }
      });
    </script>

    <br />
    <p>These email actions run in the background, and status for active email tasks will appear in a table below.
       To see status for all bulk email tasks submitted for this course, click on this button:
    </p>
    <p>
      <input type="submit" name="action" value="Show Background Email Task History">
    </p>
%endif

    </form>
##-----------------------------------------------------------------------------

%if msg:
    <p></p><p>${msg}</p>
%endif

##-----------------------------------------------------------------------------

%if modeflag.get('Analytics'):

  %if not any(analytics_results.values()):
    <p>${_("No Analytics are available at this time.")}</p>
  %endif

  %if analytics_results.get("StudentsEnrolled"):
    <p>
      ${_("Students enrolled (historical count, includes those who have since unenrolled):")}
      ${analytics_results["StudentsEnrolled"]['data'][0]['students']}
      (${analytics_results["StudentsEnrolled"]['time']})
    </p>
  %endif

  %if analytics_results.get("StudentsActive"):
    <p>
      ${_("Students active in the last week:")}
      ${analytics_results["StudentsActive"]['data'][0]['active']}
      (${analytics_results["StudentsActive"]['time']})
    </p>
  %endif

  %if analytics_results.get("StudentsDropoffPerDay"):
    <p>
      ${_("Student activity day by day")}
      (${analytics_results["StudentsDropoffPerDay"]['time']})
    </p>
    <div>
      <table class="stat_table">
        <tr>
          <th>${_("Day")}</th>
          <th>${_("Students")}</th>
        </tr>
      %for row in analytics_results['StudentsDropoffPerDay']['data']:
        <tr>
          ## For now, just discard the non-date portion
          <td>${row['last_day'].split("T")[0]}</td>
          <td>${row['num_students']}</td>
        </tr>
      %endfor
      </table>
    </div>
  %endif
  <br/>
  %if analytics_results.get("ProblemGradeDistribution"):
    <p>
      ${_("Answer distribution for problems")}
      (${analytics_results["ProblemGradeDistribution"]['time']})
    </p>
    <div>
      <table class="stat_table">
        <tr>
          <th>${_("Problem")}</th>
          <th>${_("Max")}</th>
          <th colspan="99">${_("Points Earned (Num Students)")}</th>
        </tr>
      %for row in analytics_results['ProblemGradeDistribution']['data']:
        <tr>
          <td>${row['module_id'].split('/')[-1]}</td>
          <td>${max(grade_record['max_grade'] for grade_record in row["grade_info"])}
          %for grade_record in row["grade_info"]:
          <td>
            %if isinstance(grade_record["grade"], float):
              ${"{grade:.2f}".format(**grade_record)}
            %else:
              ${"{grade}".format(**grade_record)}
            %endif
            (${grade_record["num_students"]})
          </td>
          %endfor
        </tr>
      %endfor
      </table>
    </div>
  %endif
%endif

%if modeflag.get('Metrics'):
  %if not any (metrics_results.values()):
    <p>${_("There is no data available to display at this time.")}</p>
  %else:
    <%namespace name="d3_stacked_bar_graph" file="/class_dashboard/d3_stacked_bar_graph.js"/>
    <%namespace name="all_section_metrics" file="/class_dashboard/all_section_metrics.js"/>

    <script>
      ${d3_stacked_bar_graph.body()}
    </script>

    <div id="metrics"></div>
    
<<<<<<< HEAD
    <h3 class="attention">Loading the latest graphs for you; depending on your class size, this may take a few minutes.</h3>

    %for i in range(0,len(metrics_results['section_display_name'])):
      <div class="metrics-container" id="metrics_section_${i}">
        <h2>Section: ${metrics_results['section_display_name'][i]}</h2>
        <div class="metrics-tooltip" id="metric_tooltip_${i}"></div>
        <div class="metrics-left" id="metric_opened_${i}">
          <h3>Count of Students Opened a Subsection</h3>
          <p class="loading"><i class="icon-spinner icon-spin icon-large"></i> Loading...</p>
        </div>
        <div class="metrics-right" id="metric_grade_${i}">
          <h3>Grade Distribution per Problem</h3>
          %if not metrics_results['section_has_problem'][i]:
            <p>${_("There are no problems in this section.")}</p>
          %else:
            <p class="loading"><i class="icon-spinner icon-spin icon-large"></i> Loading...</p>
          %endif
        </div>
      </div>
=======
    <h3 class="attention">${_("Loading the latest graphs for you; depending on your class size, this may take a few minutes.")}</h3>

    %for i in range(0,len(metrics_results['section_display_name'])):
        <div class="metrics-container" id="metrics_section_${i}">
          <h2>${_("Section:")} ${metrics_results['section_display_name'][i]}</h2>
          <div class="metrics-tooltip" id="metric_tooltip_${i}"></div>
          <div class="metrics-left" id="metric_opened_${i}">
            <h3>${_("Count of Students that Opened a Subsection")}</h3>
            <p class="loading"><i class="icon-spinner icon-spin icon-large"></i>${_("Loading...")}</p>
          </div>
          <div class="metrics-right" id="metric_grade_${i}">
            <h3>${_("Grade Distribution per Problem")}</h3>
            %if not metrics_results['section_has_problem'][i]:
              <p>${_("There are no problems in this section.")}</p>
            %else:
              <p class="loading"><i class="icon-spinner icon-spin icon-large"></i>${_("Loading...")}</p>
            %endif
          </div>
        </div>
>>>>>>> 76566be2
    %endfor
      <script>
        ${all_section_metrics.body("metric_opened_","metric_grade_","metric_attempts_","metric_tooltip_",course.id)}
      </script>

  %endif
%endif

%if modeflag.get('Analytics In Progress'):

  ##This is not as helpful as it could be -- let's give full point distribution
  ##instead.
  %if analytics_results.get("StudentsPerProblemCorrect"):
    <p>
      ${_("Students answering correctly")}
      (${analytics_results["StudentsPerProblemCorrect"]['time']})
    </p>
    <div class="divScroll">
      <table class="stat_table">
        <tr>
          <th>${_("Problem")}</th>
          <th>${_("Number of students")}</th>
        </tr>
      %for row in analytics_results['StudentsPerProblemCorrect']['data']:
        <tr>
          <td>${row['module_id'].split('/')[-1]}</td>
          <td>${row['count']}</td>
        </tr>
      %endfor
      </table>
    </div>
  %endif

   <p>
     ${_("Student distribution per country, all courses, Sep-12 to Oct-17, 1 server (shown here as an example):")}
   </p>

<div id="posts-list" class="clearfix">
<figure>
    <div id="world-map-students" style="width: 720px; height: 400px"></div>
    <script>
      var student_data = {BD : '300', BE : '156', BF : '7', BG : '246', BA : '62', BB : '1', BN : '7', BO : '61', JP : '153', BI : '4', BJ : '6', BT : '11', JM : '32', JO : '67', WS : '1', BR : '1941', BS : '5', JE : '6', BY : '166', BZ : '4', RU : '1907', RW : '50', RS : '128', TL : '1', RE : '2', A2 : '59', TJ : '9', RO : '232', GU : '3', GT : '76', GR : '565', BH : '22', GY : '6', GG : '2', GF : '1', GE : '22', GD : '7', GB : '2023', GA : '4', GM : '18', GL : '2', GI : '1', GH : '393', OM : '25', TN : '143', BW : '26', HR : '76', HT : '38', HU : '259', HK : '103', HN : '51', AD : '1', PR : '40', PS : '38', PT : '487', PY : '38', PA : '21', PG : '11', PE : '342', PK : '1833', PH : '571', TM : '1', PL : '736', ZM : '61', EE : '67', EG : '961', ZA : '184', EC : '118', AL : '44', AO : '10', SB : '2', EU : '183', ET : '153', SO : '1', ZW : '42', KY : '3', ES : '1954', ER : '3', ME : '6', MD : '26', MG : '10', UY : '64', UZ : '40', MM : '21', ML : '4', MO : '3', MN : '49', US : '11899', MU : '11', MT : '15', MW : '41', MV : '5', MP : '4', MR : '1', IM : '2', UG : '133', MY : '207', MX : '844', AT : '83', FR : '446', MA : '175', A1 : '167', AX : '1', FI : '97', FJ : '9', NI : '23', NL : '240', NO : '110', NA : '27', NC : '1', NE : '4', NG : '753', NZ : '98', NP : '200', CI : '9', CH : '144', CO : '851', CN : '282', CM : '82', CL : '243', CA : '1129', CD : '7', CZ : '161', CY : '26', CR : '137', CV : '11', CU : '15', SZ : '6', SY : '58', KG : '47', KE : '282', SR : '5', KI : '1', KH : '40', SV : '155', KM : '1', ST : '1', SK : '66', KR : '141', SI : '70', KP : '1', KW : '28', SN : '16', SL : '11', KZ : '174', SA : '352', SG : '217', SE : '172', SD : '61', DO : '104', DM : '5', DJ : '6', DK : '105', DE : '941', YE : '90', DZ : '281', MK : '28', TZ : '124', LC : '5', LA : '7', TW : '115', TT : '33', TR : '288', LK : '96', LV : '52', TO : '2', LT : '114', LU : '21', LR : '9', LS : '9', TH : '84', TG : '11', LY : '15', VC : '6', AE : '151', VE : '180', AG : '1', AF : '21', IQ : '29', VI : '1', IS : '14', IR : '153', AM : '37', IT : '365', VN : '269', AP : '23', AR : '258', AU : '661', IL : '159', AW : '3', IN : '7836', LB : '28', AZ : '22', IE : '210', ID : '382', UA : '860', QA : '23', MZ : '8'};
      $(function(){
        $('#world-map-students').vectorMap({
          map: 'world_mill_en',
          backgroundColor: '#eeeeee',
          series: {
            regions: [{
              values: student_data,
              scale: ['#C8EEFF', '#0071A4'],
              normalizeFunction: 'polynomial'
            }]
          },
          onRegionLabelShow: function(event, label, code){
            label.text(label.text() + ': ' + (student_data[code] != null ? student_data[code] : 0));
          }
        });
      });
    </script>
</figure>
</div>


##     <p>Number of students who dropped off per day before becoming inactive:</p>
##
##     % if dropoff_per_day is not None:
##     % if dropoff_per_day['status'] == 'success':
##     <div class="divScroll">
##     <table class="stat_table">
##     <tr><th>Day</th><th>Number of students</th></tr>
##     % for k,v in dropoff_per_day['data'].items():
##     <tr> <td>${k}</td> <td>${v}</td> </tr>
##     % endfor
##     </table>
##     </div>
##     % else:
##     <i> ${dropoff_per_day['error']}</i>
##     % endif
##     % else:
##     <i> null data </i>
##     % endif
##   </p>
##


##   <p>
##     <h2>Daily activity (online version):</h2>
##     <table class="stat_table">
##     <tr><th>Day</td><th>Number of students</td></tr>
##     % for k,v in daily_activity_json['data'].items():
##     <tr>
##     <td>${k}</td> <td>${v}</td>
##     </tr>
##     % endfor
##     </table>
##   </p>


%endif

##-----------------------------------------------------------------------------

%if datatable and modeflag.get('Psychometrics') is None:

    <br/>
    <br/>
    <p>
      <hr width="100%">
      <h2>${datatable['title'] | h}</h2>
      <table class="stat_table">
        <tr>
	%for hname in datatable['header']:
	  <th>${hname | h}</th>
	%endfor
	</tr>
        %for row in datatable['data']:
          <tr>
	    %for value in row:
	      <td>${value | h}</td>
	    %endfor
	  </tr>
        %endfor
      </table>
    </p>
%endif

## Output tasks in progress

%if instructor_tasks is not None and len(instructor_tasks) > 0:
    <hr width="100%">
    <h2>${_("Pending Instructor Tasks")}</h2>
    <div id="task-progress-wrapper">
      <table class="stat_table">
        <tr>
          <th>${_("Task Type")}</th>
          <th>${_("Task inputs")}</th>
          <th>${_("Task Id")}</th>
          <th>${_("Requester")}</th>
          <th>${_("Submitted")}</th>
          <th>${_("Task State")}</th>
          <th>${_("Duration (sec)")}</th>
          <th>${_("Task Progress")}</th>
        </tr>
      %for tasknum, instructor_task in enumerate(instructor_tasks):
        <tr id="task-progress-entry-${tasknum}" class="task-progress-entry"
	    data-task-id="${instructor_task.task_id}"
	    data-in-progress="true">
          <td>${instructor_task.task_type}</td>
          <td>${instructor_task.task_input}</td>
          <td class="task-id">${instructor_task.task_id}</td>
          <td>${instructor_task.requester}</td>
          <td>${instructor_task.created}</td>
          <td class="task-state">${instructor_task.task_state}</td>
          <td class="task-duration">${_("unknown")}</td>
          <td class="task-progress">${_("unknown")}</td>
        </tr>
      %endfor
      </table>
    </div>
  <br/>

%endif

##-----------------------------------------------------------------------------

%if course_stats and modeflag.get('Psychometrics') is None:

    <br/>
    <br/>
    <p>
      <hr width="100%">
      <h2>${course_stats['title'] | h}</h2>
      <table class="stat_table">
        <tr>
	%for hname in course_stats['header']:
	  <th>${hname | h}</th>
	%endfor
	</tr>
        %for row in course_stats['data']:
          <tr>
	    %for value in row:
	      <td>${value | h}</td>
	    %endfor
	  </tr>
        %endfor
      </table>
    </p>
%endif

##-----------------------------------------------------------------------------
%if modeflag.get('Psychometrics'):

    %for plot in plots:
      <br/>
      <h3>${plot['title']}</h3>
      <br/>
      <p>${plot['info']}</p>
      <br/>
      <div id="plot_${plot['id']}" style="width:600px;height:300px;"></div>
      <script type="text/javascript">
          $(function () {
              ${plot['data']}
              $.plot($("#plot_${plot['id']}"), ${plot['cmd']}  );
          });
      </script>
      <br/>
      <br/>
    %endfor

%endif

##-----------------------------------------------------------------------------
## always show msg


##-----------------------------------------------------------------------------
%if modeflag.get('Admin'):
 % if course_errors is not UNDEFINED:
    <h2>${_("Course errors")}</h2>
    <div id="course-errors">
    %if not course_errors:
          None
    %else:
      <ul>
        % for (summary, err) in course_errors:
        <li>${summary | h}
        % if err:
          <ul><li><pre>${err | h}</pre></li></ul>
        % else:
          <p>&nbsp;</p>
        % endif
        </li>
        % endfor
        </ul>
      %endif
      </div>
  % endif
%endif

  </section>
</div>
</section><|MERGE_RESOLUTION|>--- conflicted
+++ resolved
@@ -732,27 +732,6 @@
 
     <div id="metrics"></div>
     
-<<<<<<< HEAD
-    <h3 class="attention">Loading the latest graphs for you; depending on your class size, this may take a few minutes.</h3>
-
-    %for i in range(0,len(metrics_results['section_display_name'])):
-      <div class="metrics-container" id="metrics_section_${i}">
-        <h2>Section: ${metrics_results['section_display_name'][i]}</h2>
-        <div class="metrics-tooltip" id="metric_tooltip_${i}"></div>
-        <div class="metrics-left" id="metric_opened_${i}">
-          <h3>Count of Students Opened a Subsection</h3>
-          <p class="loading"><i class="icon-spinner icon-spin icon-large"></i> Loading...</p>
-        </div>
-        <div class="metrics-right" id="metric_grade_${i}">
-          <h3>Grade Distribution per Problem</h3>
-          %if not metrics_results['section_has_problem'][i]:
-            <p>${_("There are no problems in this section.")}</p>
-          %else:
-            <p class="loading"><i class="icon-spinner icon-spin icon-large"></i> Loading...</p>
-          %endif
-        </div>
-      </div>
-=======
     <h3 class="attention">${_("Loading the latest graphs for you; depending on your class size, this may take a few minutes.")}</h3>
 
     %for i in range(0,len(metrics_results['section_display_name'])):
@@ -772,7 +751,6 @@
             %endif
           </div>
         </div>
->>>>>>> 76566be2
     %endfor
       <script>
         ${all_section_metrics.body("metric_opened_","metric_grade_","metric_attempts_","metric_tooltip_",course.id)}
